--- conflicted
+++ resolved
@@ -1,11 +1,6 @@
-<<<<<<< HEAD
-import multiprocessing
-import evaluator
-=======
 
 from multiprocessing import process
 import re
->>>>>>> 9fccf3b9
 import textwrap
 import logging
 
